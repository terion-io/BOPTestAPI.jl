--- conflicted
+++ resolved
@@ -9,11 +9,8 @@
 JSON = "682c06a0-de6a-54ab-a142-c8b1cf79cde6"
 
 [compat]
-<<<<<<< HEAD
 DataFrames = "1"
-=======
 HTTP = "1"
->>>>>>> 80933135
 julia = "1.7"
 
 [extras]
