--- conflicted
+++ resolved
@@ -9,12 +9,9 @@
 JSON = "682c06a0-de6a-54ab-a142-c8b1cf79cde6"
 
 [compat]
-<<<<<<< HEAD
 JSON = "0.21"
-=======
 DataFrames = "1"
 HTTP = "1"
->>>>>>> f6e7e4ed
 julia = "1.7"
 
 [extras]
